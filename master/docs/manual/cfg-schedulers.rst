--- conflicted
+++ resolved
@@ -739,7 +739,64 @@
     nightly_factory.addStep(trigger.Trigger(schedulerNames=['package-all-platforms'],
                                          waitForFinish=True))
 
-<<<<<<< HEAD
+
+NightlyTriggerable Scheduler
+~~~~~~~~~~~~~~~~~~~~~~~~~~~~
+
+.. py:clas:: buildbot.schedulers.timed.NightlyTriggerable
+
+The :class:`NightlyTriggerable` scheduler is a mix of the :class:`Nightly` and :class:`Triggerable` schedulers.
+This scheduler triggers builds at a particular time of day, week, or year, exactly as the :class:`Nightly` scheduler.
+However, the source stamp that is used that provided by the last :class:`Trigger` step that targeted this scheduler.
+
+The parameters are just the basics:
+
+``name``
+
+``builderNames``
+
+``properties``
+    See :ref:`Configuring-Schedulers`.
+
+``minute``
+
+``hour``
+
+``dayOfMonth``
+
+``month``
+
+``dayOfWeek``
+    See :ref:`Nightly Scheduler`.
+
+This class is only useful in conjunction with the :class:`Trigger` step.
+Note that ``waitForFinish`` is currenlty ignored by :class:`Trigger` steps targeting this scheduler.
+
+Here is a fully-worked example::
+
+    from buildbot.schedulers import basic, timed
+    from buildbot.process import factory
+    from buildbot.steps import shell, trigger
+
+    checkin = basic.SingleBranchScheduler(name="checkin",
+                branch=None,
+                treeStableTimer=5*60,
+                builderNames=["checkin"])
+    nightly = timed.NightlyTriggerable(name='nightly',
+                builderNames=['nightly'],
+                hour=3,
+                minute=0)
+
+    c['schedulers'] = [checkin, nightly]
+
+    # on checkin, run tests
+    checkin_factory = factory.BuildFactory()
+    checkin_factory.addStep(shell.Test())
+    checkin_factory.addStep(trigger.Trigger(schedulerNames=['nightly'])
+
+    # and every night, package the latest succesful build
+    nightly_factory = factory.BuildFactory()
+    nightly_factory.addStep(shell.ShellCommand(command=['make', 'package']))
 
 .. bb:sched:: ForceScheduler
 
@@ -759,24 +816,11 @@
 and who is allowed to force builds on which builders.
 
 The scheduler takes the following parameters:
-=======
-NightlyTriggerable Scheduler
-~~~~~~~~~~~~~~~~~~~~~~~~~~~~
-
-.. py:clas:: buildbot.schedulers.timed.NightlyTriggerable
-
-The :class:`NightlyTriggerable` scheduler is a mix of the :class:`Nightly` and :class:`Triggerable` schedulers.
-This scheduler triggers builds at a particular time of day, week, or year, exactly as the :class:`Nightly` scheduler.
-However, the source stamp that is used that provided by the last :class:`Trigger` step that targeted this scheduler.
-
-The parameters are just the basics:
->>>>>>> cc1ed1f0
 
 ``name``
 
 ``builderNames``
 
-<<<<<<< HEAD
     See :ref:`Configuring-Schedulers`.
 
 ``branch``
@@ -1081,48 +1125,4 @@
 specify both the property name and value in the HTML form.
 
 This Parameter is here to reimplement old Buildbot behavior, and should be
-avoided. Stricter parameter name and type should be preferred.
-=======
-``properties``
-    See :ref:`Configuring-Schedulers`.
-
-``minute``
-
-``hour``
-
-``dayOfMonth``
-
-``month``
-
-``dayOfWeek``
-    See :ref:`Nightly Scheduler`.
-
-This class is only useful in conjunction with the :class:`Trigger` step.
-Note that ``waitForFinish`` is currenlty ignored by :class:`Trigger` steps targeting this scheduler.
-
-Here is a fully-worked example::
-
-    from buildbot.schedulers import basic, timed
-    from buildbot.process import factory
-    from buildbot.steps import shell, trigger
-
-    checkin = basic.SingleBranchScheduler(name="checkin",
-                branch=None,
-                treeStableTimer=5*60,
-                builderNames=["checkin"])
-    nightly = timed.NightlyTriggerable(name='nightly',
-                builderNames=['nightly'],
-                hour=3,
-                minute=0)
-
-    c['schedulers'] = [checkin, nightly]
-
-    # on checkin, run tests
-    checkin_factory = factory.BuildFactory()
-    checkin_factory.addStep(shell.Test())
-    checkin_factory.addStep(trigger.Trigger(schedulerNames=['nightly'])
-
-    # and every night, package the latest succesful build
-    nightly_factory = factory.BuildFactory()
-    nightly_factory.addStep(shell.ShellCommand(command=['make', 'package']))
->>>>>>> cc1ed1f0
+avoided. Stricter parameter name and type should be preferred.