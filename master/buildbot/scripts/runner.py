--- conflicted
+++ resolved
@@ -244,8 +244,6 @@
             with open(target, "wt") as f:
                 with open(source, "rt") as i:
                     f.write(i.read())
-<<<<<<< HEAD
-=======
 
     def templates_dir(self, files):
         template_dir = os.path.join(self.basedir, "templates")
@@ -262,7 +260,6 @@
             with open(target, "wt") as f:
                 with open(source, "rt") as i:
                     f.write(i.read())
->>>>>>> 2a4c41b4
 
     def create_db(self):
         from buildbot.db import connector
