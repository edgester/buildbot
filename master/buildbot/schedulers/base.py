# This file is part of Buildbot.  Buildbot is free software: you can
# redistribute it and/or modify it under the terms of the GNU General Public
# License as published by the Free Software Foundation, version 2.
#
# This program is distributed in the hope that it will be useful, but WITHOUT
# ANY WARRANTY; without even the implied warranty of MERCHANTABILITY or FITNESS
# FOR A PARTICULAR PURPOSE.  See the GNU General Public License for more
# details.
#
# You should have received a copy of the GNU General Public License along with
# this program; if not, write to the Free Software Foundation, Inc., 51
# Franklin Street, Fifth Floor, Boston, MA 02110-1301 USA.
#
# Copyright Buildbot Team Members

from zope.interface import implements
from twisted.python import failure, log
from twisted.application import service
from twisted.internet import defer
from buildbot.process.properties import Properties
from buildbot.util import ComparableMixin
from buildbot import config, interfaces

class BaseScheduler(service.MultiService, ComparableMixin):
    """
    Base class for all schedulers; this provides the equipment to manage
    reconfigurations and to handle basic scheduler state.  It also provides
    utility methods to begin various sorts of builds.

    Subclasses should add any configuration-derived attributes to
    C{base.Scheduler.compare_attrs}.
    """

    implements(interfaces.IScheduler)

    DefaultCodebases = {'':{}}

    compare_attrs = ('name', 'builderNames', 'properties', 'codebases')

    def __init__(self, name, builderNames, properties,
                 codebases = DefaultCodebases):
        """
        Initialize a Scheduler.

        @param name: name of this scheduler (used as a key for state)
        @type name: unicode

        @param builderNames: list of builders this scheduler may start
        @type builderNames: list of unicode

        @param properties: properties to add to builds triggered by this
        scheduler
        @type properties: dictionary

        @param codebases: codebases that are necessary to process the changes
        @type codebases: dict with following struct:
            key: '<codebase>'
            value: {'repository':'<repo>', 'branch':'<br>', 'revision:'<rev>'}

        @param consumeChanges: true if this scheduler wishes to be informed
        about the addition of new changes.  Defaults to False.  This should
        be passed explicitly from subclasses to indicate their interest in
        consuming changes.
        @type consumeChanges: boolean
        """
        service.MultiService.__init__(self)
        self.name = name
        "name of this scheduler; used to identify replacements on reconfig"

        ok = True
        if not isinstance(builderNames, (list, tuple)):
            ok = False
        else:
            for b in builderNames:
                if not isinstance(b, basestring):
                    ok = False
        if not ok:
            config.error(
                "The builderNames argument to a scheduler must be a list "
                  "of Builder names.")

        self.builderNames = builderNames
        "list of builder names to start in each buildset"

        self.properties = Properties()
        "properties that are contributed to each buildset"
        self.properties.update(properties, "Scheduler")
        self.properties.setProperty("scheduler", name, "Scheduler")

        self.objectid = None

        self.master = None

        # Set the codebases that are necessary to process the changes
        # These codebases will always result in a sourcestamp with or without changes
        if codebases is not None:
            if not isinstance(codebases, dict):
                config.error("Codebases must be a dict of dicts")
            for codebase, codebase_attrs in codebases.iteritems():
                if not isinstance(codebase_attrs, dict):
                    config.error("Codebases must be a dict of dicts")
                if (codebases != BaseScheduler.DefaultCodebases and
                   'repository' not in codebase_attrs):
                    config.error("The key 'repository' is mandatory in codebases")
        else:
            config.error("Codebases cannot be None")

        self.codebases = codebases
        
        # internal variables
        self._change_consumer = None
        self._change_consumption_lock = defer.DeferredLock()
        self._objectid = None

    ## service handling

    def startService(self):
        service.MultiService.startService(self)

    def findNewSchedulerInstance(self, new_config):
        return new_config.schedulers[self.name] # should exist!

    def stopService(self):
        d = defer.maybeDeferred(self._stopConsumingChanges)
        d.addCallback(lambda _ : service.MultiService.stopService(self))
        return d

    ## state management

    @defer.inlineCallbacks
    def getState(self, *args, **kwargs):
        """
        For use by subclasses; get a named state value from the scheduler's
        state, defaulting to DEFAULT.

        @param name: name of the value to retrieve
        @param default: (optional) value to return if C{name} is not present
        @returns: state value via a Deferred
        @raises KeyError: if C{name} is not present and no default is given
        @raises TypeError: if JSON parsing fails
        """
        # get the objectid, if not known
        if self._objectid is None:
            self._objectid = yield self.master.db.state.getObjectId(self.name,
                                                    self.__class__.__name__)

        rv = yield self.master.db.state.getState(self._objectid, *args,
                                                                    **kwargs)
        defer.returnValue(rv)

    @defer.inlineCallbacks
    def setState(self, key, value):
        """
        For use by subclasses; set a named state value in the scheduler's
        persistent state.  Note that value must be json-able.

        @param name: the name of the value to change
        @param value: the value to set - must be a JSONable object
        @param returns: Deferred
        @raises TypeError: if JSONification fails
        """
        # get the objectid, if not known
        if self._objectid is None:
            self._objectid = yield self.master.db.state.getObjectId(self.name,
                                                self.__class__.__name__)

        yield self.master.db.state.setState(self._objectid, key, value)

    ## status queries

    # TODO: these aren't compatible with distributed schedulers

    def listBuilderNames(self):
        "Returns the list of builder names"
        return self.builderNames

    def getPendingBuildTimes(self):
        "Returns a list of the next times that builds are scheduled, if known."
        return []

    ## change handling

    def startConsumingChanges(self, fileIsImportant=None, change_filter=None,
                              onlyImportant=False):
        """
        Subclasses should call this method from startService to register to
        receive changes.  The BaseScheduler class will take care of filtering
        the changes (using change_filter) and (if fileIsImportant is not None)
        classifying them.  See L{gotChange}.  Returns a Deferred.

        @param fileIsImportant: a callable provided by the user to distinguish
        important and unimportant changes
        @type fileIsImportant: callable

        @param change_filter: a filter to determine which changes are even
        considered by this scheduler, or C{None} to consider all changes
        @type change_filter: L{buildbot.changes.filter.ChangeFilter} instance

        @param onlyImportant: If True, only important changes, as specified by
        fileIsImportant, will be added to the buildset.
        @type onlyImportant: boolean

        """
        assert fileIsImportant is None or callable(fileIsImportant)

        # register for changes with master
        assert not self._change_consumer
        self._change_consumer = self.master.mq.startConsuming(
                lambda k,m : self._changeCallback(k, m, fileIsImportant,
                                            change_filter, onlyImportant),
                'change.*.new')

<<<<<<< HEAD
        return defer.succeed(None)

    @defer.deferredGenerator
    def _changeCallback(self, key, msg, fileIsImportant, change_filter,
                                onlyImportant):

        # ignore changes delivered while we're not running
        if not self._change_consumer:
            return

        # get a change object, since the API requires it
        wfd = defer.waitForDeferred(
            self.master.db.changes.getChange(msg['changeid']))
        yield wfd
        chdict = wfd.getResult()

        wfd = defer.waitForDeferred(
            changes.Change.fromChdict(self.master, chdict))
        yield wfd
        change = wfd.getResult()

        # filter it
        if change_filter and not change_filter.filter_change(change):
            return
        if fileIsImportant:
            try:
                important = fileIsImportant(change)
                if not important and onlyImportant:
=======
            if change_filter and not change_filter.filter_change(change):
                return
            if change.codebase not in self.codebases:
                log.msg('change contains codebase %s that is not processed by this scheduler' % change.codebase)
                return
            if fileIsImportant:
                try:
                    important = fileIsImportant(change)
                    if not important and onlyImportant:
                        return
                except:
                    log.err(failure.Failure(),
                            'in fileIsImportant check for %s' % change)
>>>>>>> 14f369eb
                    return
            except:
                log.err(failure.Failure(),
                        'in fileIsImportant check for %s' % change)
                return
        else:
            important = True

        # use change_consumption_lock to ensure the service does not stop
        # while this change is being processed
        d = self._change_consumption_lock.acquire()
        d.addCallback(lambda _ : self.gotChange(change, important))
        def release(x):
            self._change_consumption_lock.release()
        d.addBoth(release)
        d.addErrback(log.err, 'while processing change')

    def _stopConsumingChanges(self):
        # (note: called automatically in stopService)

        # acquire the lock change consumption lock to ensure that any change
        # consumption is complete before we are done stopping consumption
        d = self._change_consumption_lock.acquire()
        def stop(x):
            if self._change_consumer:
                self._change_consumer.stopConsuming()
                self._change_consumer = None
            self._change_consumption_lock.release()
        d.addBoth(stop)
        return d

    def gotChange(self, change, important):
        """
        Called when a change is received; returns a Deferred.  If the
        C{fileIsImportant} parameter to C{startConsumingChanges} was C{None},
        then all changes are considered important.
        The C{codebase} of the change has always an entry in the C{codebases}
        dictionary of the scheduler.

        @param change: the new change object
        @type change: L{buildbot.changes.changes.Change} instance
        @param important: true if this is an important change, according to
        C{fileIsImportant}.
        @type important: boolean
        @returns: Deferred
        """
        raise NotImplementedError

    ## starting bulids

    @defer.inlineCallbacks
    def addBuildsetForLatest(self, reason='', external_idstring=None,
                        branch=None, repository='', project='',
                        builderNames=None, properties=None):
        """
        Add a buildset for the 'latest' source in the given branch,
        repository, and project.  This will create a relative sourcestamp for
        the buildset.

        This method will add any properties provided to the scheduler
        constructor to the buildset, and will call the master's addBuildset
        method with the appropriate parameters.

        @param reason: reason for this buildset
        @type reason: unicode string
        @param external_idstring: external identifier for this buildset, or None
        @param branch: branch to build (note that None often has a special meaning)
        @param repository: repository name for sourcestamp
        @param project: project name for sourcestamp
        @param builderNames: builders to name in the buildset (defaults to
            C{self.builderNames})
        @param properties: a properties object containing initial properties for
            the buildset
        @type properties: L{buildbot.process.properties.Properties}
        @returns: (buildset ID, buildrequest IDs) via Deferred
        """
        # Define setid for this set of changed repositories
        setid = yield self.master.db.sourcestampsets.addSourceStampSet()

        # add a sourcestamp for each codebase
        for codebase, cb_info in self.codebases.iteritems():
            ss_repository = cb_info.get('repository', repository)
            ss_branch = cb_info.get('branch', branch)
            ss_revision = cb_info.get('revision', None)
            yield self.master.db.sourcestamps.addSourceStamp(
                        codebase=codebase,
                        repository=ss_repository,
                        branch=ss_branch,
                        revision=ss_revision,
                        project=project,
                        changeids=set(),
                        sourcestampsetid=setid)

        bsid,brids = yield self.addBuildsetForSourceStamp(
                                setid=setid, reason=reason,
                                external_idstring=external_idstring,
                                builderNames=builderNames,
                                properties=properties)

        defer.returnValue((bsid,brids))


    @defer.inlineCallbacks
    def addBuildSetForSourceStampDetails(self, reason='', external_idstring=None,
                        branch=None, repository='', project='', revision=None,
                        builderNames=None, properties=None):
        """
        Given details about the source code to build, create a source stamp and
        then add a buildset for it.

        @param reason: reason for this buildset
        @type reason: unicode string
        @param external_idstring: external identifier for this buildset, or None
        @param branch: branch to build (note that None often has a special meaning)
        @param repository: repository name for sourcestamp
        @param project: project name for sourcestamp
        @param revision: revision to build - default is latest
        @param builderNames: builders to name in the buildset (defaults to
            C{self.builderNames})
        @param properties: a properties object containing initial properties for
            the buildset
        @type properties: L{buildbot.process.properties.Properties}
        @returns: (buildset ID, buildrequest IDs) via Deferred
        """
        # Define setid for this set of changed repositories
        setid = yield self.master.db.sourcestampsets.addSourceStampSet()

        yield self.master.db.sourcestamps.addSourceStamp(
                branch=branch, revision=revision, repository=repository,
                project=project, sourcestampsetid=setid)

        rv = yield self.addBuildsetForSourceStamp(
                                setid=setid, reason=reason,
                                external_idstring=external_idstring,
                                builderNames=builderNames,
                                properties=properties)
        defer.returnValue(rv)


    @defer.inlineCallbacks
    def addBuildsetForChanges(self, reason='', external_idstring=None,
            changeids=[], builderNames=None, properties=None):
        changesByCodebase = {}

        def get_last_change_for_codebase(codebase):
            return max(changesByCodebase[codebase],key = lambda change: change["changeid"])

        # Define setid for this set of changed repositories
        setid = yield self.master.db.sourcestampsets.addSourceStampSet()

        # Changes are retrieved from database and grouped by their codebase
        for changeid in changeids:
            chdict = yield self.master.db.changes.getChange(changeid)
            # group change by codebase
            changesByCodebase.setdefault(chdict["codebase"], []).append(chdict)

        for codebase in self.codebases:
            args = {'codebase': codebase, 'sourcestampsetid': setid }
            if codebase not in changesByCodebase:
                # codebase has no changes
                # create a sourcestamp that has no changes
                args['repository'] = self.codebases[codebase]['repository']
                args['branch'] = self.codebases[codebase].get('branch', None)
                args['revision'] = self.codebases[codebase].get('revision', None)
                args['changeids'] = set()
                args['project'] = ''
            else:
                #codebase has changes
                args['changeids'] = [c["changeid"] for c in changesByCodebase[codebase]]
                lastChange = get_last_change_for_codebase(codebase)
                for key in ['repository', 'branch', 'revision', 'project']:
                    args[key] = lastChange[key]

            yield self.master.db.sourcestamps.addSourceStamp(**args)

        # add one buildset, this buildset is connected to the sourcestamps by the setid
        bsid,brids = yield self.addBuildsetForSourceStamp( setid=setid,
                            reason=reason, external_idstring=external_idstring,
                            builderNames=builderNames, properties=properties)

        defer.returnValue((bsid,brids))

    @defer.inlineCallbacks
    def addBuildsetForSourceStamp(self, ssid=None, setid=None, reason='', external_idstring=None,
            properties=None, builderNames=None):
        """
        Add a buildset for the given, already-existing sourcestamp.

        This method will add any properties provided to the scheduler
        constructor to the buildset, and will call the master's
        L{BuildMaster.addBuildset} method with the appropriate parameters, and
        return the same result.

        @param reason: reason for this buildset
        @type reason: unicode string
        @param external_idstring: external identifier for this buildset, or None
        @param properties: a properties object containing initial properties for
            the buildset
        @type properties: L{buildbot.process.properties.Properties}
        @param builderNames: builders to name in the buildset (defaults to
            C{self.builderNames})
        @param setid: idenitification of a set of sourcestamps
        @returns: (buildset ID, buildrequest IDs) via Deferred
        """
        assert (ssid is None and setid is not None) \
            or (ssid is not None and setid is None), "pass a single sourcestamp OR set not both"

        # combine properties
        if properties:
            properties.updateFromProperties(self.properties)
        else:
            properties = self.properties

        # apply the default builderNames
        if not builderNames:
            builderNames = self.builderNames

        # translate properties object into a dict as required by the
        # addBuildset method
        properties_dict = properties.asDict()

        if setid == None:
            if ssid is not None:
                ssdict = yield self.master.db.sourcestamps.getSourceStamp(ssid)
                setid = ssdict['sourcestampsetid']
            else:
                # no sourcestamp and no sets
                yield None

<<<<<<< HEAD
        wfd = defer.waitForDeferred(self.master.addBuildset(
                                        scheduler=self.name,
                                        sourcestampsetid=setid, reason=reason,
                                        properties=properties_dict,
                                        builderNames=builderNames,
                                        external_idstring=external_idstring))
        yield wfd
        yield wfd.getResult()
=======
        rv = yield self.master.addBuildset(sourcestampsetid=setid,
                            reason=reason, properties=properties_dict,
                            builderNames=builderNames,
                            external_idstring=external_idstring)
        defer.returnValue(rv)
>>>>>>> 14f369eb
<|MERGE_RESOLUTION|>--- conflicted
+++ resolved
@@ -19,6 +19,7 @@
 from twisted.internet import defer
 from buildbot.process.properties import Properties
 from buildbot.util import ComparableMixin
+from buildbot.changes import changes
 from buildbot import config, interfaces
 
 class BaseScheduler(service.MultiService, ComparableMixin):
@@ -209,8 +210,6 @@
                 lambda k,m : self._changeCallback(k, m, fileIsImportant,
                                             change_filter, onlyImportant),
                 'change.*.new')
-
-<<<<<<< HEAD
         return defer.succeed(None)
 
     @defer.deferredGenerator
@@ -235,25 +234,13 @@
         # filter it
         if change_filter and not change_filter.filter_change(change):
             return
+        if change.codebase not in self.codebases:
+            log.msg('change contains codebase %s that is not processed by this scheduler' % change.codebase)
+            return
         if fileIsImportant:
             try:
                 important = fileIsImportant(change)
                 if not important and onlyImportant:
-=======
-            if change_filter and not change_filter.filter_change(change):
-                return
-            if change.codebase not in self.codebases:
-                log.msg('change contains codebase %s that is not processed by this scheduler' % change.codebase)
-                return
-            if fileIsImportant:
-                try:
-                    important = fileIsImportant(change)
-                    if not important and onlyImportant:
-                        return
-                except:
-                    log.err(failure.Failure(),
-                            'in fileIsImportant check for %s' % change)
->>>>>>> 14f369eb
                     return
             except:
                 log.err(failure.Failure(),
@@ -483,19 +470,8 @@
                 # no sourcestamp and no sets
                 yield None
 
-<<<<<<< HEAD
-        wfd = defer.waitForDeferred(self.master.addBuildset(
-                                        scheduler=self.name,
-                                        sourcestampsetid=setid, reason=reason,
-                                        properties=properties_dict,
-                                        builderNames=builderNames,
-                                        external_idstring=external_idstring))
-        yield wfd
-        yield wfd.getResult()
-=======
-        rv = yield self.master.addBuildset(sourcestampsetid=setid,
-                            reason=reason, properties=properties_dict,
-                            builderNames=builderNames,
-                            external_idstring=external_idstring)
+        rv = yield self.master.addBuildset(scheduler=self.name,
+                sourcestampsetid=setid, reason=reason,
+                properties=properties_dict, builderNames=builderNames,
+                external_idstring=external_idstring)
         defer.returnValue(rv)
->>>>>>> 14f369eb
