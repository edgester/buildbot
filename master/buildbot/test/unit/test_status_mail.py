# This file is part of Buildbot.  Buildbot is free software: you can
# redistribute it and/or modify it under the terms of the GNU General Public
# License as published by the Free Software Foundation, version 2.
#
# This program is distributed in the hope that it will be useful, but WITHOUT
# ANY WARRANTY; without even the implied warranty of MERCHANTABILITY or FITNESS
# FOR A PARTICULAR PURPOSE.  See the GNU General Public License for more
# details.
#
# You should have received a copy of the GNU General Public License along with
# this program; if not, write to the Free Software Foundation, Inc., 51
# Franklin Street, Fifth Floor, Boston, MA 02110-1301 USA.
#
# Copyright Buildbot Team Members

import sys
from mock import Mock
from buildbot import config
from twisted.trial import unittest
from buildbot.status.results import SUCCESS, FAILURE, WARNINGS, EXCEPTION
from buildbot.status.mail import MailNotifier
from twisted.internet import defer
from buildbot.test.fake import fakedb
from buildbot.test.fake.fakebuild import FakeBuildStatus
from buildbot.process import properties

py_27 = sys.version_info[0] > 2 or (sys.version_info[0] == 2
                                    and sys.version_info[1] >= 7)

class FakeLog(object):
    def __init__(self, text):
        self.text = text

    def getName(self):
        return 'log-name'

    def getStep(self):
        class FakeStep(object):
            def getName(self):
                return 'step-name'
        return FakeStep()

    def getText(self):
        return self.text

class FakeSource:
    def __init__(self, branch = None, revision = None, repository = None, 
                 codebase = None, project = None):
        self.changes = []
        self.branch = branch
        self.revision = revision
        self.repository = repository
        self.codebase = codebase
        self.project = project
        self.patch_info = None
        self.patch = None

class TestMailNotifier(unittest.TestCase):

    def do_test_createEmail_cte(self, funnyChars, expEncoding):
        builds = [ FakeBuildStatus(name='build') ]
        msgdict = create_msgdict(funnyChars)
        mn = MailNotifier('from@example.org')
        d = mn.createEmail(msgdict, u'builder-name', u'project-name',
                           SUCCESS, builds)
        @d.addCallback
        def callback(m):
            cte_lines = [ l for l in m.as_string().split("\n")
                          if l.startswith('Content-Transfer-Encoding:') ]
            self.assertEqual(cte_lines,
                    [ 'Content-Transfer-Encoding: %s' % expEncoding ],
                    `m.as_string()`)
        return d

    def test_createEmail_message_content_transfer_encoding_7bit(self):
        return self.do_test_createEmail_cte(u"old fashioned ascii",
                '7bit' if py_27 else 'base64')

    def test_createEmail_message_content_transfer_encoding_8bit(self):
        return self.do_test_createEmail_cte(u"\U0001F4A7",
                '8bit' if py_27 else 'base64')

    def test_createEmail_message_without_patch_and_log_contains_unicode(self):
        builds = [ FakeBuildStatus(name="build") ]
        msgdict = create_msgdict()
        mn = MailNotifier('from@example.org')
        d = mn.createEmail(msgdict, u'builder-n\u00E5me', u'project-n\u00E5me',
                           SUCCESS, builds)
        @d.addCallback
        def callback(m):
            try:
                m.as_string()
            except UnicodeEncodeError:
                self.fail('Failed to call as_string() on email message.')
        return d

    def test_createEmail_extraHeaders_one_build(self):
        builds = [ FakeBuildStatus(name="build") ]
        builds[0].properties = properties.Properties()
        builds[0].setProperty('hhh','vvv')
        msgdict = create_msgdict()
        mn = MailNotifier('from@example.org', extraHeaders=dict(hhh='vvv'))
        # add some Unicode to detect encoding problems
        d = mn.createEmail(msgdict, u'builder-n\u00E5me', u'project-n\u00E5me',
                           SUCCESS, builds)
        @d.addCallback
        def callback(m):
            txt = m.as_string()
            self.assertIn('hhh: vvv', txt)
        return d

    def test_createEmail_extraHeaders_two_builds(self):
        builds = [ FakeBuildStatus(name="build1"),
                   FakeBuildStatus(name="build2") ]
        msgdict = create_msgdict()
        mn = MailNotifier('from@example.org', extraHeaders=dict(hhh='vvv'))
        d = mn.createEmail(msgdict, u'builder-n\u00E5me', u'project-n\u00E5me',
                           SUCCESS, builds)
        @d.addCallback
        def callback(m):
            txt = m.as_string()
            # note that the headers are *not* rendered
            self.assertIn('hhh: vvv', txt)
        return d

    def test_createEmail_message_with_patch_and_log_containing_unicode(self):
        builds = [ FakeBuildStatus(name="build") ]
        msgdict = create_msgdict()
        patches = [ ['', u'\u00E5\u00E4\u00F6', ''] ]
        msg = u'Unicode log with non-ascii (\u00E5\u00E4\u00F6).'
        # add msg twice: as unicode and already encoded
        logs = [ FakeLog(msg), FakeLog(msg.encode('utf-8')) ]
        mn = MailNotifier('from@example.org', addLogs=True)
        d = mn.createEmail(msgdict, u'builder-n\u00E5me',
                           u'project-n\u00E5me', SUCCESS,
                           builds, patches, logs)
        @d.addCallback
        def callback(m):
            try:
                m.as_string()
            except UnicodeEncodeError:
                self.fail('Failed to call as_string() on email message.')
        return d

    def test_createEmail_message_with_nonascii_patch(self):
        builds = [ FakeBuildStatus(name="build") ]
        msgdict = create_msgdict()
        patches = [ ['', '\x99\xaa', ''] ]
        logs = [ FakeLog('simple log') ]
        mn = MailNotifier('from@example.org', addLogs=True)
        d = mn.createEmail(msgdict, u'builder', u'pr', SUCCESS,
                           builds, patches, logs)
        @d.addCallback
        def callback(m):
            txt = m.as_string()
            self.assertIn('application/octet-stream', txt)
        return d

    def test_init_enforces_categories_and_builders_are_mutually_exclusive(self):
        self.assertRaises(config.ConfigErrors,
                          MailNotifier, 'from@example.org',
                          categories=['fast','slow'], builders=['a','b'])

    def test_builderAdded_ignores_unspecified_categories(self):
        mn = MailNotifier('from@example.org', categories=['fast'])

        builder = Mock()
        builder.category = 'slow'

        self.assertEqual(None, mn.builderAdded('dummyBuilder', builder))
        self.assert_(builder not in mn.watched)

    def test_builderAdded_subscribes_to_all_builders_by_default(self):
        mn = MailNotifier('from@example.org')

        builder = Mock()
        builder.category = 'slow'
        builder2 = Mock()
        builder2.category = None

        self.assertEqual(mn, mn.builderAdded('dummyBuilder', builder))
        self.assertEqual(mn, mn.builderAdded('dummyBuilder2', builder2))
        self.assertTrue(builder in mn.watched)
        self.assertTrue(builder2 in mn.watched)

    def test_buildFinished_ignores_unspecified_builders(self):
        mn = MailNotifier('from@example.org', builders=['a','b'])

        build = FakeBuildStatus()
        build.builder = Mock()

        self.assertEqual(None, mn.buildFinished('dummyBuilder', build, SUCCESS))
        
    def test_buildsetFinished_sends_email(self):
        fakeBuildMessage = Mock()
        mn = MailNotifier('from@example.org',
                          buildSetSummary=True,
                          mode=("failing", "passing", "warnings"),
                          builders=["Builder1", "Builder2"])

        mn.buildMessage = fakeBuildMessage

        builder1 = Mock()
        builder1.getBuild = lambda number: build1
        builder1.name = "Builder1"

        build1 = FakeBuildStatus()
        build1.results = FAILURE
        build1.finished = True
        build1.reason = "testReason"
        build1.getBuilder.return_value = builder1

        builder2 = Mock()
        builder2.getBuild = lambda number: build2
        builder2.name = "Builder2"

        build2 = FakeBuildStatus()
        build2.results = FAILURE
        build2.finished = True
        build2.reason = "testReason"
        build2.getBuilder.return_value = builder1

        def fakeGetBuilder(buildername):
          return {"Builder1": builder1, "Builder2": builder2}[buildername]


        self.db = fakedb.FakeDBConnector(self)
        self.db.insertTestData([fakedb.SourceStampSet(id=127),
                                fakedb.Buildset(id=99, sourcestampsetid=127,
                                                results=SUCCESS,
                                                reason="testReason"),
                                fakedb.BuildRequest(id=11, buildsetid=99,
                                                    buildername='Builder1'),
                                fakedb.Build(number=0, brid=11),
                                fakedb.BuildRequest(id=12, buildsetid=99,
                                                    buildername='Builder2'),
                                fakedb.Build(number=0, brid=12),
                                ])
        mn.master = self # FIXME: Should be FakeMaster

        self.status = Mock()
        mn.master_status = Mock()
        mn.master_status.getBuilder = fakeGetBuilder
        mn.buildMessageDict = Mock()
        mn.buildMessageDict.return_value = {"body":"body", "type":"text",
                                            "subject":"subject"}

<<<<<<< HEAD
        d = mn._buildset_complete_cb('buildset.99.complete',
                dict(bsid=99, result=FAILURE))
        @d.addCallback
        def check(_):
            fakeBuildMessage.assert_called_with(
                    "Buildset Complete: testReason",
                    [build], SUCCESS)
        return d
=======
        mn.buildsetFinished(99, FAILURE)
        fakeBuildMessage.assert_called_with("Buildset Complete: testReason",
                                            [build1, build2], SUCCESS)
>>>>>>> 7aac669b

    def test_buildsetFinished_doesnt_send_email(self):
        fakeBuildMessage = Mock()
        mn = MailNotifier('from@example.org',
                          buildSetSummary=True,
                          mode=("failing", "warnings"),
                          builders=["Builder"])
        mn.buildMessage = fakeBuildMessage


        def fakeGetBuild(number):
            return build

        def fakeGetBuilder(buildername):
            if buildername == builder.name:
                return builder
            return None

        def fakeGetBuildRequests(self, bsid):
            return defer.succeed([{"buildername":"Builder", "brid":1}])

        builder = Mock()
        builder.getBuild = fakeGetBuild
        builder.name = "Builder"

        build = FakeBuildStatus()
        build.results = SUCCESS
        build.finished = True
        build.reason = "testReason"
        build.getBuilder.return_value = builder

        self.db = fakedb.FakeDBConnector(self)
        self.db.insertTestData([fakedb.SourceStampSet(id=127),
                                fakedb.Buildset(id=99, sourcestampsetid=127,
                                                results=SUCCESS,
                                                reason="testReason"),
                                fakedb.BuildRequest(id=11, buildsetid=99,
                                                    buildername='Builder'),
                                fakedb.Build(number=0, brid=11),
                                ])
        mn.master = self

        self.status = Mock()
        mn.master_status = Mock()
        mn.master_status.getBuilder = fakeGetBuilder
        mn.buildMessageDict = Mock()
        mn.buildMessageDict.return_value = {"body":"body", "type":"text",
                                            "subject":"subject"}

        d = mn._buildset_complete_cb('buildset.99.complete',
                dict(bsid=99, result=FAILURE))
        @d.addCallback
        def check(_):
            self.assertFalse(fakeBuildMessage.called)
        return d

    def test_getCustomMesgData_multiple_sourcestamps(self):
        self.passedAttrs = {}
        def fakeCustomMessage(attrs):
            self.passedAttrs = attrs
            return ("", "")
                                              
        mn = MailNotifier('from@example.org', 
                          buildSetSummary=True, 
                          mode=("failing", "passing", "warnings"),
                          builders=["Builder"])
        

        def fakeBuildMessage(name, builds, results):
            for build in builds:
                mn.buildMessageDict(name=build.getBuilder().name,
                                      build=build, results=build.results)

        mn.buildMessage = fakeBuildMessage
        mn.customMesg = fakeCustomMessage
        
        def fakeGetBuild(number):
            return build
        
        def fakeGetBuilder(buildername):
            if buildername == builder.name: 
                return builder
            return None
        
        def fakeGetBuildRequests(self, bsid):
            return defer.succeed([{"buildername":"Builder", "brid":1}])
 
        self.db = fakedb.FakeDBConnector(self)
        self.db.insertTestData([fakedb.SourceStampSet(id=127),
                                fakedb.Buildset(id=99, sourcestampsetid=127,
                                                results=SUCCESS,
                                                reason="testReason"),
                                fakedb.BuildRequest(id=11, buildsetid=99,
                                                    buildername='Builder'),
                                fakedb.Build(number=0, brid=11),
                                ])
        mn.master = self

        builder = Mock()
        builder.getBuild = fakeGetBuild
        builder.name = "Builder"
        
        build = FakeBuildStatus()
        build.results = FAILURE
        build.finished = True
        build.reason = "testReason"
        build.getLogs.return_value = []
        build.getBuilder.return_value = builder
        
        self.status = Mock()
        mn.master_status = Mock()
        mn.master_status.getBuilder = fakeGetBuilder
            
        ss1 = FakeSource(revision='111222', codebase='testlib1')
        ss2 = FakeSource(revision='222333', codebase='testlib2')
        build.getSourceStamps.return_value = [ss1, ss2]
        
        d = mn._buildset_complete_cb('buildset.99.complete',
                dict(bsid=99, result=FAILURE))
        @d.addCallback
        def check(_):
            self.assertTrue('revision' in self.passedAttrs, "No revision entry found in attrs")
            self.assertTrue(isinstance(self.passedAttrs['revision'], dict))
            self.assertEqual(self.passedAttrs['revision']['testlib1'], '111222')
            self.assertEqual(self.passedAttrs['revision']['testlib2'], '222333')
        return d
        
    def test_getCustomMesgData_single_sourcestamp(self):
        self.passedAttrs = {}
        def fakeCustomMessage(attrs):
            self.passedAttrs = attrs
            return ("", "")
                                              
        mn = MailNotifier('from@example.org', 
                          buildSetSummary=True, 
                          mode=("failing", "passing", "warnings"),
                          builders=["Builder"])
        

        def fakeBuildMessage(name, builds, results):
            for build in builds:
                mn.buildMessageDict(name=build.getBuilder().name,
                                      build=build, results=build.results)

        mn.buildMessage = fakeBuildMessage
        mn.customMesg = fakeCustomMessage
        
        def fakeGetBuild(number):
            return build
        
        def fakeGetBuilder(buildername):
            if buildername == builder.name: 
                return builder
            return None
        
        def fakeGetBuildRequests(self, bsid):
            return defer.succeed([{"buildername":"Builder", "brid":1}])
 
        self.db = fakedb.FakeDBConnector(self)
        self.db.insertTestData([fakedb.SourceStampSet(id=127),
                                fakedb.Buildset(id=99, sourcestampsetid=127,
                                                results=SUCCESS,
                                                reason="testReason"),
                                fakedb.BuildRequest(id=11, buildsetid=99,
                                                    buildername='Builder'),
                                fakedb.Build(number=0, brid=11),
                                ])
        mn.master = self

        builder = Mock()
        builder.getBuild = fakeGetBuild
        builder.name = "Builder"
        
        build = FakeBuildStatus()
        build.results = FAILURE
        build.finished = True
        build.reason = "testReason"
        build.getLogs.return_value = []
        build.getBuilder.return_value = builder
        
        self.status = Mock()
        mn.master_status = Mock()
        mn.master_status.getBuilder = fakeGetBuilder
            
        ss1 = FakeSource(revision='111222', codebase='testlib1')
        build.getSourceStamps.return_value = [ss1]
        
        d = mn._buildset_complete_cb('buildset.99.complete',
                dict(bsid=99, result=FAILURE))
        @d.addCallback
        def check(_):
            self.assertTrue('builderName' in self.passedAttrs, "No builderName entry found in attrs")
            self.assertEqual(self.passedAttrs['builderName'], 'Builder')
            self.assertTrue('revision' in self.passedAttrs, "No revision entry found in attrs")
            self.assertTrue(isinstance(self.passedAttrs['revision'], str))
            self.assertEqual(self.passedAttrs['revision'], '111222')
        return d
        
    def test_buildFinished_ignores_unspecified_categories(self):
        mn = MailNotifier('from@example.org', categories=['fast'])


        build = FakeBuildStatus(name="build")
        build.builder = Mock()
        build.builder.category = 'slow'

        self.assertEqual(None, mn.buildFinished('dummyBuilder', build, SUCCESS))

    def run_simple_test_sends_email_for_mode(self, mode, result):
        mock_method = Mock()
        self.patch(MailNotifier, "buildMessage", mock_method)
        mn = MailNotifier('from@example.org', mode=mode)

        build = FakeBuildStatus(name="build")
        mn.buildFinished('dummyBuilder', build, result)

        mock_method.assert_called_with('dummyBuilder', [build], result)

    def run_simple_test_ignores_email_for_mode(self, mode, result):
        mock_method = Mock()
        self.patch(MailNotifier, "buildMessage", mock_method)
        mn = MailNotifier('from@example.org', mode=mode)

        build = FakeBuildStatus(name="build")
        mn.buildFinished('dummyBuilder', build, result)

        self.assertFalse(mock_method.called)

    def test_buildFinished_mode_all_for_success(self):
        self.run_simple_test_sends_email_for_mode("all", SUCCESS)
    def test_buildFinished_mode_all_for_failure(self):
        self.run_simple_test_sends_email_for_mode("all", FAILURE)
    def test_buildFinished_mode_all_for_warnings(self):
        self.run_simple_test_sends_email_for_mode("all", WARNINGS)
    def test_buildFinished_mode_all_for_exception(self):
        self.run_simple_test_sends_email_for_mode("all", EXCEPTION)

    def test_buildFinished_mode_failing_for_success(self):
        self.run_simple_test_ignores_email_for_mode("failing", SUCCESS)
    def test_buildFinished_mode_failing_for_failure(self):
        self.run_simple_test_sends_email_for_mode("failing", FAILURE)
    def test_buildFinished_mode_failing_for_warnings(self):
        self.run_simple_test_ignores_email_for_mode("failing", WARNINGS)
    def test_buildFinished_mode_failing_for_exception(self):
        self.run_simple_test_ignores_email_for_mode("failing", EXCEPTION)

    def test_buildFinished_mode_exception_for_success(self):
        self.run_simple_test_ignores_email_for_mode("exception", SUCCESS)
    def test_buildFinished_mode_exception_for_failure(self):
        self.run_simple_test_ignores_email_for_mode("exception", FAILURE)
    def test_buildFinished_mode_exception_for_warnings(self):
        self.run_simple_test_ignores_email_for_mode("exception", WARNINGS)
    def test_buildFinished_mode_exception_for_exception(self):
        self.run_simple_test_sends_email_for_mode("exception", EXCEPTION)

    def test_buildFinished_mode_warnings_for_success(self):
        self.run_simple_test_ignores_email_for_mode("warnings", SUCCESS)
    def test_buildFinished_mode_warnings_for_failure(self):
        self.run_simple_test_sends_email_for_mode("warnings", FAILURE)
    def test_buildFinished_mode_warnings_for_warnings(self):
        self.run_simple_test_sends_email_for_mode("warnings", WARNINGS)
    def test_buildFinished_mode_warnings_for_exception(self):
        self.run_simple_test_ignores_email_for_mode("warnings", EXCEPTION)

    def test_buildFinished_mode_passing_for_success(self):
        self.run_simple_test_sends_email_for_mode("passing", SUCCESS)
    def test_buildFinished_mode_passing_for_failure(self):
        self.run_simple_test_ignores_email_for_mode("passing", FAILURE)
    def test_buildFinished_mode_passing_for_warnings(self):
        self.run_simple_test_ignores_email_for_mode("passing", WARNINGS)
    def test_buildFinished_mode_passing_for_exception(self):
        self.run_simple_test_ignores_email_for_mode("passing", EXCEPTION)

    def test_buildFinished_mode_failing_ignores_successful_build(self):
        mn = MailNotifier('from@example.org', mode=("failing",))

        build = FakeBuildStatus(name="build")

        self.assertEqual(None, mn.buildFinished('dummyBuilder', build, SUCCESS))

    def test_buildFinished_mode_passing_ignores_failed_build(self):
        mn = MailNotifier('from@example.org', mode=("passing",))

        build = FakeBuildStatus(name="build")

        self.assertEqual(None, mn.buildFinished('dummyBuilder', build, FAILURE))

    def test_buildFinished_mode_problem_ignores_successful_build(self):
        mn = MailNotifier('from@example.org', mode=("problem",))

        build = FakeBuildStatus(name="build")

        self.assertEqual(None, mn.buildFinished('dummyBuilder', build, SUCCESS))

    def test_buildFinished_mode_problem_ignores_two_failed_builds_in_sequence(self):
        mn = MailNotifier('from@example.org', mode=("problem",))

        build = FakeBuildStatus(name="build")
        old_build = FakeBuildStatus(name="old_build")
        build.getPreviousBuild.return_value = old_build
        old_build.getResults.return_value = FAILURE

        self.assertEqual(None, mn.buildFinished('dummyBuilder', build, FAILURE))

    def test_buildFinished_mode_change_ignores_first_build(self):
        mn = MailNotifier('from@example.org', mode=("change",))

        build = FakeBuildStatus(name="build")
        build.getPreviousBuild.return_value = None

        self.assertEqual(None, mn.buildFinished('dummyBuilder', build, FAILURE))
        self.assertEqual(None, mn.buildFinished('dummyBuilder', build, SUCCESS))


    def test_buildFinished_mode_change_ignores_same_result_in_sequence(self):
        mn = MailNotifier('from@example.org', mode=("change",))

        build = FakeBuildStatus(name="build")
        old_build = FakeBuildStatus(name="old_build")
        build.getPreviousBuild.return_value = old_build
        old_build.getResults.return_value = FAILURE

        build2 = FakeBuildStatus(name="build2")
        old_build2 = FakeBuildStatus(name="old_build2")
        build2.getPreviousBuild.return_value = old_build2
        old_build2.getResults.return_value = SUCCESS

        self.assertEqual(None, mn.buildFinished('dummyBuilder', build, FAILURE))
        self.assertEqual(None, mn.buildFinished('dummyBuilder', build2, SUCCESS))

    def test_buildMessage_addLogs(self):
        mn = MailNotifier('from@example.org', mode=("change",), addLogs=True)

        mn.buildMessageDict = Mock()
        mn.buildMessageDict.return_value = {"body":"body", "type":"text",
                                            "subject":"subject"}

        mn.createEmail = Mock("createEmail")

        mn._gotRecipients = Mock("_gotReceipients")
        mn._gotRecipients.return_value = None

        mn.master_status = Mock()
        mn.master_status.getTitle.return_value = 'TITLE'

        bldr = Mock(name="builder")
        builds = [ FakeBuildStatus(name='build1'),
                   FakeBuildStatus(name='build2') ]
        logs = [ FakeLog('log1'), FakeLog('log2') ]
        for b, l in zip(builds, logs):
            b.builder = bldr
            b.results = 0
            ss = Mock(name='ss')
            b.getSourceStamps.return_value = [ss]
            ss.patch = None
            ss.changes = []
            b.getLogs.return_value = [ l ]
        d = mn.buildMessage("mybldr", builds, 0)
        def check(_):
            mn.createEmail.assert_called_with(
                dict(body='body\n\nbody\n\n', type='text', subject='subject'),
                'mybldr', 'TITLE', 0, builds, [], logs)
        d.addCallback(check)
        return d

    def do_test_sendToInterestedUsers(self, lookup=None, extraRecipients=[],
                                      sendToInterestedUsers=True,
                                      exp_called_with=None, exp_TO=None,
                                      exp_CC=None):
        from email.Message import Message
        m = Message()

        mn = MailNotifier(fromaddr='from@example.org',
                          lookup=lookup,
                          sendToInterestedUsers=sendToInterestedUsers,
                          extraRecipients=extraRecipients)
        mn.sendMessage = Mock()

        def fakeGetBuild(number):
            return build
        def fakeGetBuilder(buildername):
            if buildername == builder.name:
                return builder
            return None
        def fakeGetBuildRequests(self, bsid):
            return defer.succeed([{"buildername":"Builder", "brid":1}])

        builder = Mock()
        builder.getBuild = fakeGetBuild
        builder.name = "Builder"

        build = FakeBuildStatus(name="build")
        build.result = FAILURE
        build.finished = True
        build.reason = "testReason"
        build.builder = builder

        def fakeCreateEmail(msgdict, builderName, title, results, builds=None,
                            patches=None, logs=None):
            # only concerned with m['To'] and m['CC'], which are added in
            # _got_recipients later
            return defer.succeed(m)
        mn.createEmail = fakeCreateEmail

        self.db = fakedb.FakeDBConnector(self)
        self.db.insertTestData([fakedb.SourceStampSet(id=1099),
                                fakedb.Buildset(id=99, sourcestampsetid=1099,
                                                results=SUCCESS,
                                                reason="testReason"),
                                fakedb.BuildRequest(id=11, buildsetid=99,
                                                    buildername='Builder'),
                                fakedb.Build(number=0, brid=11),
                                fakedb.Change(changeid=9123),
                                fakedb.ChangeUser(changeid=9123, uid=1),
                                fakedb.User(uid=1, identifier="tdurden"),
                                fakedb.UserInfo(uid=1, attr_type='svn',
                                            attr_data="tdurden"),
                                fakedb.UserInfo(uid=1, attr_type='email',
                                            attr_data="tyler@mayhem.net")
                                ])

        # fake sourcestamp with relevant user bits
        ss = Mock(name="sourcestamp")
        fake_change = Mock(name="change")
        fake_change.number = 9123
        ss.changes = [fake_change]
        ss.patch, ss.addPatch = None, None

        def fakeGetSSlist():
            return [ss]
        build.getSourceStamps = fakeGetSSlist

        def _getInterestedUsers():
            # 'narrator' in this case is the owner, which tests the lookup
            return ["Big Bob <bob@mayhem.net>", "narrator"]
        build.getInterestedUsers = _getInterestedUsers

        def _getResponsibleUsers():
            return ["Big Bob <bob@mayhem.net>"]
        build.getResponsibleUsers = _getResponsibleUsers

        mn.master = self # FIXME: Should be FakeMaster
        self.status = mn.master_status = mn.buildMessageDict = Mock()
        mn.master_status.getBuilder = fakeGetBuilder
        mn.buildMessageDict.return_value = {"body": "body", "type": "text"}

        mn.buildMessage(builder.name, [build], build.result)
        mn.sendMessage.assert_called_with(m, exp_called_with)
        self.assertEqual(m['To'], exp_TO)
        self.assertEqual(m['CC'], exp_CC)

    def test_sendToInterestedUsers_lookup(self):
        self.do_test_sendToInterestedUsers(
                           lookup="example.org",
                           exp_called_with=['Big Bob <bob@mayhem.net>',
                                            'narrator@example.org'],
                           exp_TO="Big Bob <bob@mayhem.net>, " \
                                  "narrator@example.org")

    def test_buildMessage_sendToInterestedUsers_no_lookup(self):
        self.do_test_sendToInterestedUsers(
                                   exp_called_with=['tyler@mayhem.net'],
                                   exp_TO="tyler@mayhem.net")

    def test_buildMessage_sendToInterestedUsers_extraRecipients(self):
        self.do_test_sendToInterestedUsers(
                                   extraRecipients=["marla@mayhem.net"],
                                   exp_called_with=['tyler@mayhem.net',
                                                    'marla@mayhem.net'],
                                   exp_TO="tyler@mayhem.net",
                                   exp_CC="marla@mayhem.net")
    def test_sendToInterestedUsers_False(self):
        self.do_test_sendToInterestedUsers(
                                   extraRecipients=["marla@mayhem.net"],
                                   sendToInterestedUsers=False,
                                   exp_called_with=['marla@mayhem.net'],
                                   exp_TO="marla@mayhem.net")

    def test_sendToInterestedUsers_two_builds(self):
        from email.Message import Message
        m = Message()

        mn = MailNotifier(fromaddr="from@example.org", lookup=None)
        mn.sendMessage = Mock()

        def fakeGetBuilder(buildername):
            if buildername == builder.name:
                return builder
            return None
        def fakeGetBuildRequests(self, bsid):
            return defer.succeed([{"buildername":"Builder", "brid":1}])

        builder = Mock()
        builder.name = "Builder"

        build1 = FakeBuildStatus(name="build")
        build1.result = FAILURE
        build1.finished = True
        build1.reason = "testReason"
        build1.builder = builder

        build2 = FakeBuildStatus(name="build")
        build2.result = FAILURE
        build2.finished = True
        build2.reason = "testReason"
        build2.builder = builder

        def fakeCreateEmail(msgdict, builderName, title, results, builds=None,
                            patches=None, logs=None):
            # only concerned with m['To'] and m['CC'], which are added in
            # _got_recipients later
            return defer.succeed(m)
        mn.createEmail = fakeCreateEmail

        self.db = fakedb.FakeDBConnector(self)
        self.db.insertTestData([fakedb.SourceStampSet(id=1099),
                                fakedb.Buildset(id=99, sourcestampsetid=1099,
                                                results=SUCCESS,
                                                reason="testReason"),
                                fakedb.BuildRequest(id=11, buildsetid=99,
                                                    buildername='Builder'),
                                fakedb.Build(number=0, brid=11),
                                fakedb.Build(number=1, brid=11),
                                fakedb.Change(changeid=9123),
                                fakedb.Change(changeid=9124),
                                fakedb.ChangeUser(changeid=9123, uid=1),
                                fakedb.ChangeUser(changeid=9124, uid=2),
                                fakedb.User(uid=1, identifier="tdurden"),
                                fakedb.User(uid=2, identifier="user2"),
                                fakedb.UserInfo(uid=1, attr_type='email',
                                            attr_data="tyler@mayhem.net"),
                                fakedb.UserInfo(uid=2, attr_type='email',
                                            attr_data="user2@example.net")
                                ])

        def _getInterestedUsers():
            # 'narrator' in this case is the owner, which tests the lookup
            return ["Big Bob <bob@mayhem.net>", "narrator"]
        build1.getInterestedUsers = _getInterestedUsers
        build2.getInterestedUsers = _getInterestedUsers

        def _getResponsibleUsers():
            return ["Big Bob <bob@mayhem.net>"]
        build1.getResponsibleUsers = _getResponsibleUsers
        build2.getResponsibleUsers = _getResponsibleUsers

        # fake sourcestamp with relevant user bits
        ss1 = Mock(name="sourcestamp")
        fake_change1 = Mock(name="change")
        fake_change1.number = 9123
        ss1.changes = [fake_change1]
        ss1.patch, ss1.addPatch = None, None

        ss2 = Mock(name="sourcestamp")
        fake_change2 = Mock(name="change")
        fake_change2.number = 9124
        ss2.changes = [fake_change2]
        ss2.patch, ss1.addPatch = None, None

        def fakeGetSSlist(ss):
            return lambda: [ss]
        build1.getSourceStamps = fakeGetSSlist(ss1)
        build2.getSourceStamps = fakeGetSSlist(ss2)

        mn.master = self # FIXME: Should be FakeMaster
        self.status = mn.master_status = mn.buildMessageDict = Mock()
        mn.master_status.getBuilder = fakeGetBuilder
        mn.buildMessageDict.return_value = {"body": "body", "type": "text"}

        mn.buildMessage(builder.name, [build1, build2], build1.result)
        self.assertEqual(m['To'], "tyler@mayhem.net, user2@example.net")

def create_msgdict(funny_chars=u'\u00E5\u00E4\u00F6'):
    unibody = u'Unicode body with non-ascii (%s).' % funny_chars
    msg_dict = dict(body=unibody, type='plain')
    return msg_dict<|MERGE_RESOLUTION|>--- conflicted
+++ resolved
@@ -245,20 +245,14 @@
         mn.buildMessageDict.return_value = {"body":"body", "type":"text",
                                             "subject":"subject"}
 
-<<<<<<< HEAD
         d = mn._buildset_complete_cb('buildset.99.complete',
                 dict(bsid=99, result=FAILURE))
         @d.addCallback
         def check(_):
             fakeBuildMessage.assert_called_with(
                     "Buildset Complete: testReason",
-                    [build], SUCCESS)
-        return d
-=======
-        mn.buildsetFinished(99, FAILURE)
-        fakeBuildMessage.assert_called_with("Buildset Complete: testReason",
-                                            [build1, build2], SUCCESS)
->>>>>>> 7aac669b
+                    [build1, build2], SUCCESS)
+        return d
 
     def test_buildsetFinished_doesnt_send_email(self):
         fakeBuildMessage = Mock()
