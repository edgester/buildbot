# This file is part of Buildbot.  Buildbot is free software: you can
# redistribute it and/or modify it under the terms of the GNU General Public
# License as published by the Free Software Foundation, version 2.
#
# This program is distributed in the hope that it will be useful, but WITHOUT
# ANY WARRANTY; without even the implied warranty of MERCHANTABILITY or FITNESS
# FOR A PARTICULAR PURPOSE.  See the GNU General Public License for more
# details.
#
# You should have received a copy of the GNU General Public License along with
# this program; if not, write to the Free Software Foundation, Inc., 51
# Franklin Street, Fifth Floor, Boston, MA 02110-1301 USA.
#
# Copyright Buildbot Team Members

import urllib
from twisted.internet import defer
from twisted.web.util import redirectTo
from buildbot.status.web.base import HtmlResource, path_to_authzfail, \
    path_to_root, ActionResource

class UsersActionResource(ActionResource):

    def __init__(self):
        self.action = "showUsersPage"

    @defer.inlineCallbacks
    def performAction(self, req):
        res = yield self.getAuthz(req).actionAllowed('showUsersPage', req)
        if not res:
            defer.returnValue(path_to_authzfail(req))
            return
        # show the table
<<<<<<< HEAD
        defer.returnValue(path_to_root(req) + "users/table")
=======
        yield path_to_root(req) + "users"
>>>>>>> 491004cb

# /users/$uid
class OneUserResource(HtmlResource):
    addSlash = False
    def __init__(self, uid):
        HtmlResource.__init__(self)
        self.uid = int(uid)

    def getPageTitle (self, req):
        return "Buildbot User: %s" % self.uid

    def content(self, request, ctx):
        status = self.getStatus(request)

        d = status.master.db.users.getUser(self.uid)
        def cb(usdict):
            ctx['user_identifier'] = usdict['identifier']
            user = ctx['user'] = {}
            for attr in usdict:
                if attr not in ['uid', 'identifier', 'bb_password']:
                    user[attr] = usdict[attr]

            template = request.site.buildbot_service.templates.get_template("user.html")
            data = template.render(**ctx)
            return data
        d.addCallback(cb)
        return d

# /users
class UsersResource(HtmlResource):
    pageTitle = "Users"
    addSlash = True

    def __init__(self):
        HtmlResource.__init__(self)

    def getChild(self, path, req):
        return OneUserResource(path)

    @defer.inlineCallbacks
    def content(self, req, ctx):
        res = yield self.getAuthz(req).actionAllowed('showUsersPage', req)
        if not res:
            defer.returnValue(redirectTo(path_to_authzfail(req), req))
            return

        s = self.getStatus(req)

        usdicts = yield s.master.db.users.getUsers()
        users = ctx['users'] = usdicts

        for user in users:
            user['user_link'] = req.childLink(urllib.quote(str(user['uid']), ''))
        template = req.site.buildbot_service.templates.get_template(
<<<<<<< HEAD
                                                              "users_table.html")
        defer.returnValue(template.render(**ctx))

# /users
class UsersResource(HtmlResource):
    pageTitle = "Users"
    addSlash = True

    def __init__(self):
        HtmlResource.__init__(self)
        self.action = "showUsersPage"

    def getChild(self, path, req):
        if path == "table":
            return UsersTableResource()

    @defer.inlineCallbacks
    def content(self, req, ctx):
        # check for False or True on showUsersPage, redirect immediately
        authz = self.getAuthz(req)
        if not authz.needAuthForm(self.action):
            if authz.advertiseAction(self.action):
                defer.returnValue(redirectTo("users/table", req))
                return
            else:
                defer.returnValue(redirectTo(path_to_authzfail(req), req))
                return

        ctx['authz'] = self.getAuthz(req)
        ctx['table_link'] = req.childLink("table")
        template = req.site.buildbot_service.templates.get_template("users.html")
        defer.returnValue(template.render(**ctx))
=======
                                                              "users.html")
        yield template.render(**ctx)
>>>>>>> 491004cb
<|MERGE_RESOLUTION|>--- conflicted
+++ resolved
@@ -31,11 +31,7 @@
             defer.returnValue(path_to_authzfail(req))
             return
         # show the table
-<<<<<<< HEAD
-        defer.returnValue(path_to_root(req) + "users/table")
-=======
-        yield path_to_root(req) + "users"
->>>>>>> 491004cb
+        defer.returnValue(path_to_root(req) + "users")
 
 # /users/$uid
 class OneUserResource(HtmlResource):
@@ -90,40 +86,5 @@
         for user in users:
             user['user_link'] = req.childLink(urllib.quote(str(user['uid']), ''))
         template = req.site.buildbot_service.templates.get_template(
-<<<<<<< HEAD
-                                                              "users_table.html")
-        defer.returnValue(template.render(**ctx))
-
-# /users
-class UsersResource(HtmlResource):
-    pageTitle = "Users"
-    addSlash = True
-
-    def __init__(self):
-        HtmlResource.__init__(self)
-        self.action = "showUsersPage"
-
-    def getChild(self, path, req):
-        if path == "table":
-            return UsersTableResource()
-
-    @defer.inlineCallbacks
-    def content(self, req, ctx):
-        # check for False or True on showUsersPage, redirect immediately
-        authz = self.getAuthz(req)
-        if not authz.needAuthForm(self.action):
-            if authz.advertiseAction(self.action):
-                defer.returnValue(redirectTo("users/table", req))
-                return
-            else:
-                defer.returnValue(redirectTo(path_to_authzfail(req), req))
-                return
-
-        ctx['authz'] = self.getAuthz(req)
-        ctx['table_link'] = req.childLink("table")
-        template = req.site.buildbot_service.templates.get_template("users.html")
-        defer.returnValue(template.render(**ctx))
-=======
                                                               "users.html")
-        yield template.render(**ctx)
->>>>>>> 491004cb
+        defer.returnValue(template.render(**ctx))